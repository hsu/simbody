# Generate and install examples.
#
# This is boilerplate code for generating a set of executables, one per
# .cpp file in an "examples" subdirectory. These are intended to
# be installed with the library but we don't handle installation
# here. Unlike the similar boilerplate code in the "tests"
# directory (but like the "tests/adhoc" boilerplate), this does
# not generate CMake ADD_TEST commands so these will never run
# automatically.
#
# For IDEs that can deal with PROJECT_LABEL properties (at least
# Visual Studio) the projects for building each of these adhoc
# executables will be labeled "Example - TheExampleName" if a file
# TheExampleName.cpp is found in this directory.
#
# We check the BUILD_TESTS_AND_EXAMPLES_{SHARED,STATIC} variables to determine
# whether to build dynamically linked, statically linked, or both
# versions of the executable.


IF(WIN32)
  SET(EXAMPLES_INSTALL_BIN ${CMAKE_INSTALL_DOCDIR}/examples/bin/)
ELSE()
  SET(EXAMPLES_INSTALL_BIN ${CMAKE_INSTALL_FULL_LIBDIR}/simbody/examples/)
  SET(EXAMPLES_SYMLINK_BIN ${CMAKE_INSTALL_DOCDIR}/examples/)
ENDIF()
SET(EXAMPLES_INSTALL_SRC ${CMAKE_INSTALL_DOCDIR}/examples/src/)

FILE(GLOB EXAMPLES "*.cpp")
FOREACH(EX_PROG ${EXAMPLES})
    GET_FILENAME_COMPONENT(EX_SRC  ${EX_PROG} NAME)
    GET_FILENAME_COMPONENT(EX_ROOT ${EX_PROG} NAME_WE)

    IF (BUILD_TESTS_AND_EXAMPLES_SHARED)
        # Link with shared library
        ADD_EXECUTABLE(${EX_ROOT} ${EX_PROG})
	IF(GUI_NAME)
	    ADD_DEPENDENCIES(${EX_ROOT} ${GUI_NAME})
	ENDIF()
        SET_TARGET_PROPERTIES(${EX_ROOT}
		PROPERTIES
	      PROJECT_LABEL "Example - ${EX_ROOT}")
        TARGET_LINK_LIBRARIES(${EX_ROOT} ${TEST_SHARED_TARGET})

<<<<<<< HEAD
	INSTALL(TARGETS ${EX_ROOT} DESTINATION examples/bin)
    ENDIF (BUILD_TESTS_AND_EXAMPLES_SHARED)
=======
	INSTALL(TARGETS ${EX_ROOT} DESTINATION ${EXAMPLES_INSTALL_BIN})
    ENDIF (BUILD_TESTING_SHARED)
>>>>>>> 143dd1a9

    IF (BUILD_STATIC_LIBRARIES AND BUILD_TESTS_AND_EXAMPLES_STATIC)
        # Link with static library
        SET(EX_STATIC ${EX_ROOT}Static)
        ADD_EXECUTABLE(${EX_STATIC} ${EX_PROG})
	IF(GUI_NAME)
	    ADD_DEPENDENCIES(${EX_STATIC} ${GUI_NAME})
	ENDIF()
        SET_TARGET_PROPERTIES(${EX_STATIC}
		PROPERTIES
		COMPILE_FLAGS "-DSimTK_USE_STATIC_LIBRARIES"
		PROJECT_LABEL "Example - ${EX_STATIC}")
        TARGET_LINK_LIBRARIES(${EX_STATIC} ${TEST_STATIC_TARGET})
	# Don't install static examples
    ENDIF()

ENDFOREACH()
IF(NOT WIN32)
  EXECUTE_PROCESS(COMMAND "${CMAKE_COMMAND}" -E create_symlink
                  ${EXAMPLES_INSTALL_BIN}
                  ${CMAKE_CURRENT_BINARY_DIR}/bin
  )
  INSTALL(DIRECTORY ${CMAKE_CURRENT_BINARY_DIR}/bin
          DESTINATION ${EXAMPLES_SYMLINK_BIN}
  )
ENDIF()

# Copy extra files associated with these examples
# to the binary directory that will be the working
# directory when the tests are run; and include them in
# the examples installation. ".obj" and ".vtp" files contain geometry.
# ".sdf" are Gazebo input files.
FILE(GLOB EXTRA_FILES "*.obj" "*.vtp" "*.sdf")
FOREACH(XTRA ${EXTRA_FILES})
    GET_FILENAME_COMPONENT(XTRA_ROOT ${XTRA} NAME)
    CONFIGURE_FILE(${XTRA} 
	           ${CMAKE_CURRENT_BINARY_DIR}/${XTRA_ROOT} COPYONLY)
    INSTALL(FILES ${XTRA} DESTINATION ${EXAMPLES_INSTALL_SRC})
    INSTALL(FILES ${XTRA} DESTINATION ${EXAMPLES_INSTALL_BIN})
ENDFOREACH()

# install source for examples
FILE(GLOB SRC_FILES "*.cpp" "*.h")
INSTALL(FILES ${SRC_FILES} DESTINATION ${EXAMPLES_INSTALL_SRC})

# install .txt files except CMakeLists.txt
FILE(GLOB TXT_FILES "*.txt")
FOREACH(TXTF ${TXT_FILES})
    IF(NOT "${TXTF}" MATCHES "CMakeLists.txt")
	INSTALL(FILES ${TXTF} DESTINATION ${EXAMPLES_INSTALL_SRC})
    ENDIF()
ENDFOREACH()

# install the installed version of CMakeLists.txt
INSTALL(FILES InstalledCMakeLists.txt DESTINATION ${EXAMPLES_INSTALL_SRC}
	RENAME CMakeLists.txt)

# install Makefile
INSTALL(FILES "${PROJECT_SOURCE_DIR}/examples/Makefile"
    DESTINATION ${EXAMPLES_INSTALL_SRC})
<|MERGE_RESOLUTION|>--- conflicted
+++ resolved
@@ -42,13 +42,8 @@
 	      PROJECT_LABEL "Example - ${EX_ROOT}")
         TARGET_LINK_LIBRARIES(${EX_ROOT} ${TEST_SHARED_TARGET})
 
-<<<<<<< HEAD
-	INSTALL(TARGETS ${EX_ROOT} DESTINATION examples/bin)
+	INSTALL(TARGETS ${EX_ROOT} DESTINATION ${EXAMPLES_INSTALL_BIN})
     ENDIF (BUILD_TESTS_AND_EXAMPLES_SHARED)
-=======
-	INSTALL(TARGETS ${EX_ROOT} DESTINATION ${EXAMPLES_INSTALL_BIN})
-    ENDIF (BUILD_TESTING_SHARED)
->>>>>>> 143dd1a9
 
     IF (BUILD_STATIC_LIBRARIES AND BUILD_TESTS_AND_EXAMPLES_STATIC)
         # Link with static library
